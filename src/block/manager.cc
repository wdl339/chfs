#include <cstring>
#include <fcntl.h>
#include <filesystem>
#include <sys/mman.h>
#include <sys/stat.h>
#include <unistd.h>

#include "block/manager.h"

namespace chfs {

auto get_file_sz(std::string &file_name) -> usize {
  std::filesystem::path path = file_name;
  return std::filesystem::file_size(path);
}

/**
 * If the opened block manager's backed file is empty,
 * we will initialize it to a pre-defined size.
 */
auto initialize_file(int fd, u64 total_file_sz) {
  if (ftruncate(fd, total_file_sz) == -1) {
    CHFS_ASSERT(false, "Failed to initialize the block manager file");
  }
}

/**
 * Constructor: open/create a single database file & log file
 * @input db_file: database file name
 */
BlockManager::BlockManager(const std::string &file)
    : BlockManager(file, KDefaultBlockCnt) {}

/**
 * Creates a new block manager that writes to a file-backed block device.
 * @param block_file the file name of the  file to write to
 * @param block_cnt the number of expected blocks in the device. If the
 * device's blocks are more or less than it, the manager should adjust the
 * actual block cnt.
 */
BlockManager::BlockManager(usize block_cnt, usize block_size)
    : block_sz(block_size), file_name_("in-memory"), fd(-1),
      block_cnt(block_cnt), in_memory(true) {
  // An important step to prevent overflow
  this->write_fail_cnt = 0;
  this->maybe_failed = false;
  u64 buf_sz = static_cast<u64>(block_cnt) * static_cast<u64>(block_size);
  CHFS_VERIFY(buf_sz > 0, "Santiy check buffer size fails");
  this->block_data = new u8[buf_sz];
  CHFS_VERIFY(this->block_data != nullptr, "Failed to allocate memory");
}

/**
 * Core constructor: open/create a single database file & log file
 * @input db_file: database file name
 */
BlockManager::BlockManager(const std::string &file, usize block_cnt)
    : file_name_(file), block_cnt(block_cnt), in_memory(false) {
  this->write_fail_cnt = 0;
  this->maybe_failed = false;
  this->fd = open(file.c_str(), O_RDWR | O_CREAT, S_IRUSR | S_IWUSR);
  CHFS_ASSERT(this->fd != -1, "Failed to open the block manager file");

  auto file_sz = get_file_sz(this->file_name_);
  if (file_sz == 0) {
    initialize_file(this->fd, this->total_storage_sz());
  } else {
    this->block_cnt = file_sz / this->block_sz;
    CHFS_ASSERT(this->total_storage_sz() == KDefaultBlockCnt * this->block_sz,
                "The file size mismatches");
  }

  this->block_data =
      static_cast<u8 *>(mmap(nullptr, this->total_storage_sz(),
                             PROT_READ | PROT_WRITE, MAP_SHARED, this->fd, 0));
  CHFS_ASSERT(this->block_data != MAP_FAILED, "Failed to mmap the data");
}

BlockManager::BlockManager(const std::string &file, usize block_cnt, bool is_log_enabled)
    : file_name_(file), block_cnt(block_cnt), in_memory(false) {
  this->write_fail_cnt = 0;
  this->maybe_failed = false;
  // TODO: Implement this function.
  UNIMPLEMENTED();    
}

auto BlockManager::write_block(block_id_t block_id, const u8 *data)
    -> ChfsNullResult {
<<<<<<< HEAD
  if (this->maybe_failed && block_id < this->block_cnt) {
    if (this->write_fail_cnt >= 3) {
      this->write_fail_cnt = 0;
      return ErrorType::INVALID;
    }
  }
  

  // TODO: Implement this function.
  UNIMPLEMENTED();
  this->write_fail_cnt++;
=======
  memcpy(this->block_data + block_id * this->block_sz, data, this->block_sz);
>>>>>>> 68952c6f
  return KNullOk;
}

auto BlockManager::write_partial_block(block_id_t block_id, const u8 *data,
                                       usize offset, usize len)
    -> ChfsNullResult {
<<<<<<< HEAD
  if (this->maybe_failed && block_id < this->block_cnt) {
    if (this->write_fail_cnt >= 3) {
      this->write_fail_cnt = 0;
      return ErrorType::INVALID;
    }
  }

  // TODO: Implement this function.
  UNIMPLEMENTED();
  this->write_fail_cnt++;
=======
  memcpy(this->block_data + block_id * this->block_sz + offset, data, len);
>>>>>>> 68952c6f
  return KNullOk;
}

auto BlockManager::read_block(block_id_t block_id, u8 *data) -> ChfsNullResult {
  memcpy(data, this->block_data + block_id * this->block_sz, this->block_sz);
  return KNullOk;
}

auto BlockManager::zero_block(block_id_t block_id) -> ChfsNullResult {
  memset(this->block_data + block_id * this->block_sz, 0, this->block_sz);
  return KNullOk;
}

auto BlockManager::sync(block_id_t block_id) -> ChfsNullResult {
  if (block_id >= this->block_cnt) {
    return ChfsNullResult(ErrorType::INVALID_ARG);
  }

  auto res = msync(this->block_data + block_id * this->block_sz, this->block_sz,
        MS_SYNC | MS_INVALIDATE);
  if (res != 0)
    return ChfsNullResult(ErrorType::INVALID);
  return KNullOk;
}

auto BlockManager::flush() -> ChfsNullResult {
  auto res = msync(this->block_data, this->block_sz * this->block_cnt, MS_SYNC | MS_INVALIDATE);
  if (res != 0)
    return ChfsNullResult(ErrorType::INVALID);
  return KNullOk;
}

BlockManager::~BlockManager() {
  if (!this->in_memory) {
    munmap(this->block_data, this->total_storage_sz());
    close(this->fd);
  } else {
    delete[] this->block_data;
  }
}

// BlockIterator
auto BlockIterator::create(BlockManager *bm, block_id_t start_block_id,
                           block_id_t end_block_id)
    -> ChfsResult<BlockIterator> {
  BlockIterator iter;
  iter.bm = bm;
  iter.cur_block_off = 0;
  iter.start_block_id = start_block_id;
  iter.end_block_id = end_block_id;

  std::vector<u8> buffer(bm->block_sz);

  auto res = bm->read_block(iter.cur_block_off / bm->block_sz + start_block_id,
                            buffer.data());
  if (res.is_ok()) {
    iter.buffer = std::move(buffer);
    return ChfsResult<BlockIterator>(iter);
  }
  return ChfsResult<BlockIterator>(res.unwrap_error());
}

// assumption: a previous call of has_next() returns true
auto BlockIterator::next(usize offset) -> ChfsNullResult {
  auto prev_block_id = this->cur_block_off / bm->block_size();
  this->cur_block_off += offset;

  auto new_block_id = this->cur_block_off / bm->block_size();
  // move forward
  if (new_block_id != prev_block_id) {
    if (this->start_block_id + new_block_id > this->end_block_id) {
      return ChfsNullResult(ErrorType::DONE);
    }

    // else: we need to refresh the buffer
    auto res = bm->read_block(this->start_block_id + new_block_id,
                              this->buffer.data());
    if (res.is_err()) {
      return ChfsNullResult(res.unwrap_error());
    }
  }
  return KNullOk;
}

} // namespace chfs<|MERGE_RESOLUTION|>--- conflicted
+++ resolved
@@ -86,7 +86,6 @@
 
 auto BlockManager::write_block(block_id_t block_id, const u8 *data)
     -> ChfsNullResult {
-<<<<<<< HEAD
   if (this->maybe_failed && block_id < this->block_cnt) {
     if (this->write_fail_cnt >= 3) {
       this->write_fail_cnt = 0;
@@ -95,19 +94,14 @@
   }
   
 
-  // TODO: Implement this function.
-  UNIMPLEMENTED();
+  memcpy(this->block_data + block_id * this->block_sz, data, this->block_sz);
   this->write_fail_cnt++;
-=======
-  memcpy(this->block_data + block_id * this->block_sz, data, this->block_sz);
->>>>>>> 68952c6f
   return KNullOk;
 }
 
 auto BlockManager::write_partial_block(block_id_t block_id, const u8 *data,
                                        usize offset, usize len)
     -> ChfsNullResult {
-<<<<<<< HEAD
   if (this->maybe_failed && block_id < this->block_cnt) {
     if (this->write_fail_cnt >= 3) {
       this->write_fail_cnt = 0;
@@ -115,12 +109,8 @@
     }
   }
 
-  // TODO: Implement this function.
-  UNIMPLEMENTED();
+  memcpy(this->block_data + block_id * this->block_sz + offset, data, len);
   this->write_fail_cnt++;
-=======
-  memcpy(this->block_data + block_id * this->block_sz + offset, data, len);
->>>>>>> 68952c6f
   return KNullOk;
 }
 
@@ -131,6 +121,25 @@
 
 auto BlockManager::zero_block(block_id_t block_id) -> ChfsNullResult {
   memset(this->block_data + block_id * this->block_sz, 0, this->block_sz);
+  return KNullOk;
+}
+
+auto BlockManager::sync(block_id_t block_id) -> ChfsNullResult {
+  if (block_id >= this->block_cnt) {
+    return ChfsNullResult(ErrorType::INVALID_ARG);
+  }
+
+  auto res = msync(this->block_data + block_id * this->block_sz, this->block_sz,
+        MS_SYNC | MS_INVALIDATE);
+  if (res != 0)
+    return ChfsNullResult(ErrorType::INVALID);
+  return KNullOk;
+}
+
+auto BlockManager::flush() -> ChfsNullResult {
+  auto res = msync(this->block_data, this->block_sz * this->block_cnt, MS_SYNC | MS_INVALIDATE);
+  if (res != 0)
+    return ChfsNullResult(ErrorType::INVALID);
   return KNullOk;
 }
 
